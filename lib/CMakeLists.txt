--- conflicted
+++ resolved
@@ -48,7 +48,6 @@
    src/element/tooltip.cpp
    src/support/canvas.cpp
    src/support/draw_utils.cpp
-<<<<<<< HEAD
    src/support/font.cpp
    src/support/glyphs.cpp
    src/support/pixmap.cpp
@@ -56,10 +55,10 @@
    src/support/rect.cpp
    src/support/text_utils.cpp
    src/support/resource_paths.cpp
-=======
+   src/support/text_utils.cpp
+   src/support/theme.cpp
    src/support/payload.cpp
    src/support/receiver.cpp
->>>>>>> faa41098
    src/support/text_utils.cpp
    src/support/theme.cpp
    src/view.cpp
