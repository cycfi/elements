= Setup and Installation
:pp: {plus}{plus}

include::common.adoc[]

== Requirements

Here are the basic tools that you need in order to use the library:

. A C{pp}17 compiler
. Git
. https://cmake.org/[CMake] 3.15 or higher

=== C{pp}17

Elements currently supports the MacOS, Windows and Linux.

In the Mac, we support the https://developer.apple.com/xcode/[XCode] IDE.

In Windows, we support Windows 10 with https://visualstudio.microsoft.com/vs/[Visual Studio 2022], although it will probably also work with older versions of the Visual Studio IDE.

In Linux, we support both https://clang.llvm.org/[Clang] and https://gcc.gnu.org/[g{pp}]. Get the latest version with a C{pp}17 compiler.

The https://www.jetbrains.com/clion/[CLion] IDE is supported on all platforms, it simply requires the CMakeLists.txt file to open and build the project.

=== Git

Elements C{pp} GUI library, plus the Cycfi Infra library:

----
git clone --recurse-submodules  https://github.com/cycfi/elements.git
----

=== CMake

Make sure you have https://cmake.org/[CMake] 3.15 or higher. Follow the https://cmake.org/install/[installation procedure] for your platform, or follow the instructions below for specific environments.

=== Required Libraries

Here are Element's dependencies:

. https://www.freedesktop.org/wiki/Software/pkg-config/[pkg-config]
. https://cairographics.org/[Cairo]
. https://www.freedesktop.org/wiki/Software/fontconfig/[fontconfig]
. https://www.freetype.org/[freetype2]
. https://www.sourceware.org/bzip2/[bzip2]
. https://libexpat.github.io/[expat]
. https://zlib.net/[zlib]
. http://www.libpng.org/pub/png/libpng.html[libpng]
. https://github.com/webmproject/libwebp[libwebp]

Specific instructions are provided below for specific environments.

Additionally, the following libraries are dragged as submodules:

. The https://github.com/cycfi/infra/[Cycfi infra library]

Infra provides some basic groundwork common to Cycfi libraries, including Elements.

== MacOS

=== Install required libraries

Using https://brew.sh/[Homebrew]:

----
brew install pkg-config
brew install cairo
brew install fontconfig
brew install bzip2
brew install expat
brew install zlib
brew install libpng
brew install webp
----

=== Install CMake

----
brew install cmake
----

=== Generating the Project using CMake

There are multiple ways to generate a project file using CMake depending on your platform and desired IDE, but here is an example for the MacOS:

=== Using XCode

. CD to the elements library.
. Make a build directory inside the elements directory.
. CD to the build directory.
. invoke cmake.

----
cd elements
mkdir build
cd build
cmake -GXcode ../
----

If successful, CMake will generate an https://developer.apple.com/xcode/[XCode] project in the build directory. Open the project file `elements.xcodeproj` and build all. You should see a couple of example applications.

If you are having problems with code signing, do this:

<<<<<<< HEAD
In the ALL_BUILD target Select "Build Settings"->"Code Signing Identity", under "Signing", in the elements column, click, then choose "Other", then clear the text (empty).
=======
In the ALL_BUILD target, select "Build Settings"->"Code Signing Identity" (under "Signing"). In the elements column, click, then choose "Other", then clear the text (empty).
>>>>>>> e0186cf0

image::setup/xcode-signing.png[]

== Windows

=== Install required libraries

The Windows port requires a package manager that supports the dependencies listed above. One popular package manager is https://vcpkg.io/en/[vcpkg]. We will use vcpkg in the setup instructions below.

Clone and bootstrap the vcpkg dependency manager. I suggest placing it in `c:\` or `c:\Program Files`, but it does not really matter where.

----
git clone https://github.com/microsoft/vcpkg
.\vcpkg\bootstrap-vcpkg.bat
----

Install the dependencies:

----
vcpkg install pkgconf
vcpkg install cairo
vcpkg install libwebp
----

NOTE: Installing Cairo already brings in the other dependencies.

=== Install CMake

Follow the https://cmake.org/install/[installation procedure].

=== Generating the Project using CMake

If you have https://visualstudio.microsoft.com/vs/[Visual Studio 2022]:

* Use the Visual Studio GUI for a graphical development environment.
* Use NMake for make-style command-line builds.

==== Visual Studio 2022 GUI

. CD to the elements library.
. Make a build directory inside the elements directory.
. CD to the build directory.
. invoke cmake.

----
cd elements
mkdir build
cd build
----

You will need to tell cmake the location of the vcpkg toolchain file. That way, `find_package` will know where to find the installed libraries. If you installed vcpkg in `c:\` as suggested, you invoke cmake like this:

----
cmake -G"Visual Studio 17 2022" -D CMAKE_TOOLCHAIN_FILE=c:/vcpkg/scripts/buildsystems/vcpkg ../
----

If successful, cmake will generate a Visual Studio solution in the build directory. Open the project file `elements.sln` and build all. You should see a couple of example applications.

==== NMake

. Open a _Command Prompt for VS 2022_
({x64/x86-64} {Native/Cross} Tools Command Prompt for VS 2019) in your start menu.
. CD to the elements library.
. Make a build directory inside the elements directory.
. CD to the build directory.
. invoke cmake.

----
cd elements
mkdir build
cd build
----

Again, you will need to tell cmake the location of the vcpkg toolchain file. If you installed vcpkg in `c:\` as suggested, you invoke cmake like this:

----
cmake -G"NMake Makefiles" -D CMAKE_TOOLCHAIN_FILE=c:/vcpkg/scripts/buildsystems/vcpkg ../
----

If successful, cmake will generate NMake Make files in the build directory. Invoke `nmake` to build the binary.

== Windows (MinGW + Gtk)

=== Install MSYS2 toolchain and required libraries

____
MSYS2 is a software distro and building platform for Windows
____

Download https://www.msys2.org/[MSYS2] from its official website and install it. Its installation guide is on the home page.

Open `MSYS2 MinGW 64-bit` or `MSYS2 MinGW 32-bit` from your start menu. Install tools and libraries:

----
pacman -S ${MINGW_PACKAGE_PREFIX}-toolchain
pacman -S ${MINGW_PACKAGE_PREFIX}-cairo
pacman -S ${MINGW_PACKAGE_PREFIX}-gtk3
pacman -S ${MINGW_PACKAGE_PREFIX}-libwebp
pacman -S make
----

=== Install CMake

----
pacman -S ${MINGW_PACKAGE_PREFIX}-cmake
----

=== Generating the Project using CMake

There are multiple ways to generate a project file using CMake depending on your platform and desired IDE, but here is an example for MSYS2:

=== Using UNIX makefiles

. CD to the elements library.
. Make a build directory inside the elements directory.
. CD to the build directory.
. invoke cmake. `-DELEMENTS_HOST_UI_LIBRARY=gtk` tells cmake to build with Gtk.

----
cd elements
mkdir build
cd build
cmake ../ -G "Unix Makefiles" -DELEMENTS_HOST_UI_LIBRARY=gtk
----

If successful, cmake will generate Unix Make files in the build directory.

== Linux

=== Install required libraries

In addition to the requirements listed in the <<requirements,requirements>> section, the https://www.gtk.org/[GTK3 library] is also required by the Linux port of Elements.

On Debian and derived distributions using https://linux.die.net/man/8/apt-get[apt-get] (requires `sudo`):

----
sudo apt-get install libcairo2-dev
sudo apt-get install libgtk-3-dev
sudo apt-get install libwebp-dev
----

=== Install CMake

----
sudo apt-get -y install cmake
----

=== Generating the Project using CMake

There are multiple ways to generate a project file using CMake depending on
your platform and desired IDE, but here is an example for Linux:

=== Using UNIX makefiles

. CD to the elements library.
. Make a build directory inside the elements directory.
. CD to the build directory.
. invoke cmake.

----
cd elements
mkdir build
cd build
cmake -G "Unix Makefiles" ../
----

If successful, cmake will generate Unix Make files in the build directory.

== Building and Running the examples

If successful, cmake will generate a project file or makefiles in the build directory. Build the library and example programs using the generated makefiles or open the project file using your IDE and build all.

You should see a couple of example applications in there that you can run. These examples are provided as starting points to get you up to speed in learning how to use the library. For simplicity, each example is contained in a single `main.cpp` source file.

Feel free to inspect and mess with the examples. Each example demonstrates different aspects of the Elements library, from layout to control. You'd probably want to start with the "`hello_universe`" example, which is the Element's hello-world counterpart. You can copy the "`empty`" example and use it as a boilerplate for your own project. See next section on how to copy an example and build outside the Elements project directory.

Tips:

. Resize the window and see the elements fluidly resize
. Use two-finger swipe to move the sliders and knobs

== Building Outside the Project

The Elements project is set up so that you can easily copy and paste any of the examples outside the project, set -DELEMENTS_ROOT="path/to/elements", and the example should immediately build without any hassle.

Here's an example for XCode assuming the elements lib is in the same directory alongside the "hello_universe" example directory you copied to:

. Copy the hello_universe example project directory.
. Make a build directory inside the hello_universe directory.
. CD to the build directory.
. `cmake -GXcode -DELEMENTS_ROOT="../elements" ../`

'''

_Copyright (c) 2014-2024 Joel de Guzman. All rights reserved._
_Distributed under the {mit_license}_<|MERGE_RESOLUTION|>--- conflicted
+++ resolved
@@ -102,11 +102,7 @@
 
 If you are having problems with code signing, do this:
 
-<<<<<<< HEAD
-In the ALL_BUILD target Select "Build Settings"->"Code Signing Identity", under "Signing", in the elements column, click, then choose "Other", then clear the text (empty).
-=======
 In the ALL_BUILD target, select "Build Settings"->"Code Signing Identity" (under "Signing"). In the elements column, click, then choose "Other", then clear the text (empty).
->>>>>>> e0186cf0
 
 image::setup/xcode-signing.png[]
 
